--- conflicted
+++ resolved
@@ -4,8 +4,6 @@
 
 use crate::common::mig_error;
 use crate::common::{SysInfo,OSRelease};
-
-
 
 use std::process::{Command};
 use log::{info, warn, trace, error};
@@ -62,17 +60,6 @@
     fn init_sys_info(&mut self) -> Result<(), MigError> {
         let wmi_utils = WmiUtils::new()?;
         let wmi_res = wmi_utils.wmi_query(wmi_utils::WMIQ_OS)?;
-<<<<<<< HEAD
-        /*for (key,value) in wmi_res.iter() {
-            info!("{}::init_sys_info: {} -> {:?}", MODULE, key, value);
-        }*/
-        
-        
-        let wmi_row = match wmi_res.get(0) {
-            Some(row) => row,
-            None => return Err(MigError::from_code(MigErrorCode::ErrNotFound, &format!("{}::init_sys_info: no rows in result from wmi query: '{}'", MODULE,wmi_utils::WMIQ_OS), None))
-        };
-=======
         let wmi_row = match wmi_res.get(0) {
             Some(r) => r,
             None => return Err(MigError::from_code(
@@ -88,7 +75,6 @@
                 info!("{}::init_sys_info:   {} -> {:?}", MODULE, key, value);        
             }            
         }
->>>>>>> 529c613e
 
         let empty = Variant::Empty;
 
@@ -100,14 +86,6 @@
             self.si_os_name = s.clone();
         }
 
-<<<<<<< HEAD
-        if let Variant::String(s) = wmi_row.get("Version").unwrap_or(&empty) {
-            self.si_os_release = s.clone();
-        }
-
-        if let Variant::String(s) = wmi_row.get("OSArchitecture").unwrap_or(&empty) {
-            self.si_os_arch = s.clone();
-=======
         // parse si_os_release
         if let Variant::String(os_release) = wmi_row.get("Version").unwrap_or(&empty) {
             self.si_os_release = match parse_os_release(&os_release) {
@@ -123,7 +101,6 @@
             self.si_os_arch = match s {
                 _ => s.clone()
             };
->>>>>>> 529c613e
         }
 
         if let Variant::String(s) = wmi_row.get("TotalVisibleMemorySize").unwrap_or(&empty) {
@@ -149,7 +126,7 @@
         }
 
         let wmi_res = wmi_utils.wmi_query(wmi_utils::WMIQ_BootConfig)?;
-<<<<<<< HEAD
+
         info!("{}::init_sys_info: ****** QUERY: {}", MODULE, wmi_utils::WMIQ_BootConfig);
         for wmi_row in wmi_res.iter() {
             info!("{}::init_sys_info: *** ROW START", MODULE);
@@ -178,61 +155,8 @@
 
         Ok(())
     }
-
-    fn init_sys_info_1(&mut self) -> Result<(), MigError> {
-        trace!("{}::init_sys_info: called", MODULE);
-
-        let output = match Command::new(SYSINFO_CMD)
-            .args(&SYSINFO_ARGS)
-            .output() {            
-            Ok(o) => o,
-            Err(why) => return Err( MigError::from_code(
-                                    MigErrorCode::ErrExecProcess,
-                                    &format!(
-                                        "{}::call_to_string: failed to execute: Systeminfo /FO CSV",
-                                        MODULE),
-                                    Some(Box::new(why)),))
-            };
-
-            if !output.status.success() {                
-                return Err(MigError::from_code(MigErrorCode::ErrExecProcess, &format!("{}::init_sys_info: command failed with exit code {}", MODULE, output.status.code().unwrap_or(0)), None));
-=======
-        if VERBOSE {
-            info!("{}::init_sys_info: ****** QUERY: {}", MODULE, wmi_utils::WMIQ_BootConfig);
-            for wmi_row in wmi_res.iter() {
-                info!("{}::init_sys_info: *** ROW START", MODULE);
-                for (key,value) in wmi_row.iter() {
-                    info!("{}::init_sys_info:   {} -> {:?}", MODULE, key, value);
-                }
->>>>>>> 529c613e
-            }
-        }
-
-        let wmi_res = wmi_utils.wmi_query(wmi_utils::WMIQ_Disk)?;
-        if VERBOSE {
-            info!("{}::init_sys_info: ****** QUERY: {}", MODULE, wmi_utils::WMIQ_Disk);
-            for wmi_row in wmi_res.iter() {
-                info!("{}::init_sys_info:   *** ROW START", MODULE);
-                for (key,value) in wmi_row.iter() {
-                    info!("{}::init_sys_info:   {} -> {:?}", MODULE, key, value);
-                }
-            }
-        }
-
-        let wmi_res = wmi_utils.wmi_query(wmi_utils::WMIQ_Partition)?;
-        if VERBOSE {
-            info!("{}::init_sys_info: ****** QUERY: {}", MODULE, wmi_utils::WMIQ_Partition);
-            for wmi_row in wmi_res.iter() {
-                info!("{}::init_sys_info:   *** ROW START", MODULE);
-                for (key,value) in wmi_row.iter() {
-                    info!("{}::init_sys_info:   {} -> {:?}", MODULE, key, value);
-                }
-            }
-        }
-
-        Ok(())
-    }
-}
+}
+
 
 impl SysInfo for MSWInfo {
     fn get_os_name(&self) -> String {
@@ -302,13 +226,6 @@
                 None))
 }
 
-
-
-
-
-
-
-
 pub fn available() -> bool {
     trace!("called available()");
     return cfg!(windows);
