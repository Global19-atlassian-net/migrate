use serde::{Deserialize, Serialize};
use std::fmt::{self, Display, Formatter};

// where does the stage 2 config file live
pub const STAGE2_CFG_FILE: &str = "balena-stage2.yml";

// where do network manager connection profiles live
pub const SYSTEM_CONNECTIONS_DIR: &str = "system-connections";

// Default migrate config name
pub const DEFAULT_MIGRATE_CONFIG: &str = "balena-migrate.yml";

#[allow(dead_code)]
pub const MIG_SYSLINUX_NAME: &str = "syslinux.efi";
<<<<<<< HEAD
=======
pub const MIG_SYSLINUX_LOADER_NAME: &str = "ldlinux.e64";
>>>>>>> 34780c66

pub const MIG_KERNEL_NAME: &str = "balena-migrate.zImage";
pub const MIG_INITRD_NAME: &str = "balena-migrate.initrd";
pub const MIG_DTB_NAME: &str = "balena-migrate.dtb";

#[allow(dead_code)]
pub const EFI_SYSLINUX_CONFIG_FILE: &str = "syslinux.cfg";

#[allow(dead_code)]
pub const APPROX_MEM_THRESHOLD: u64 = 1024 * 1024;

// where do disk labels live ?
pub const DISK_BY_LABEL_PATH: &str = "/dev/disk/by-label";
pub const DISK_BY_PARTUUID_PATH: &str = "/dev/disk/by-partuuid";
pub const DISK_BY_UUID_PATH: &str = "/dev/disk/by-uuid";

// tag files with this to determine they are written by balena-migrate
// and can be overwritten
pub const BALENA_FILE_TAG: &str = "## created by balena-migrate";
pub const BALENA_FILE_TAG_REGEX: &str = r###"^\s*## created by balena-migrate"###;

// balena config defaults
// pub const DEFAULT_API_HOST: &str = "api.balena-cloud.com";
// pub const DEFAULT_API_PORT: u16 = 443;
// check timeout used for API & VPN
pub const DEFAULT_API_CHECK_TIMEOUT: u64 = 20;

pub const BACKUP_FILE: &str = "backup.tgz";

pub const MIN_DISK_SIZE: u64 = 2 * 1024 * 1024 * 1024; // 2 GiB

pub const DEF_BLOCK_SIZE: usize = 512;

pub const STAGE1_MEM_THRESHOLD: u64 = 1024 * 1024 * 100; // 100 MB

// Default balena partition labels and FS types
pub const BALENA_BOOT_PART: &str = "resin-boot";
pub const BALENA_BOOT_FSTYPE: &str = "vfat";

pub const BALENA_ROOTA_PART: &str = "resin-rootA";
pub const BALENA_ROOTA_FSTYPE: &str = "ext4";
pub const BALENA_ROOTB_PART: &str = "resin-rootB";
pub const BALENA_ROOTB_FSTYPE: &str = "ext4";
pub const BALENA_STATE_PART: &str = "resin-state";
pub const BALENA_STATE_FSTYPE: &str = "ext4";

pub const BALENA_DATA_PART: &str = "resin-data";
pub const BALENA_DATA_FSTYPE: &str = "ext4";

pub const PART_NAME: &[&str] = &[
    BALENA_BOOT_PART,
    BALENA_ROOTA_PART,
    BALENA_ROOTB_PART,
    BALENA_STATE_PART,
    BALENA_DATA_PART,
];
pub const PART_FSTYPE: &[&str] = &[
    BALENA_BOOT_FSTYPE,
    BALENA_ROOTA_FSTYPE,
    BALENA_ROOTB_FSTYPE,
    BALENA_STATE_FSTYPE,
    BALENA_DATA_FSTYPE,
];

#[derive(Debug, Deserialize, Serialize, Clone)]
pub(crate) enum BootType {
    UBoot,
    Raspi,
    Raspi64,
    Efi,
    Grub,
    MSWEfi,
    MSWBootMgr,
}

#[derive(Debug, Deserialize, Serialize, Clone)]
pub(crate) enum DeviceType {
    BeagleboneGreen,
    BeagleboneBlack,
    BeagleboardXM,
    IntelNuc,
    RaspberryPi3,
    RaspberryPi4_64,
}

#[derive(Debug, Clone)]
pub enum OSArch {
    AMD64,
    ARMHF,
    I386,
    /*
        ARM64,
        ARMEL,
        MIPS,
        MIPSEL,
        Powerpc,
        PPC64EL,
        S390EX,
    */
}

impl Display for OSArch {
    fn fmt(&self, f: &mut Formatter) -> fmt::Result {
        write!(f, "{:?}", self)
    }
}

#[derive(Debug, Clone, Deserialize, Serialize, PartialEq)]
pub(crate) enum FailMode {
    Reboot,
    RescueShell,
}

impl FailMode {
    pub(crate) fn get_default() -> &'static FailMode {
        &FailMode::Reboot
    }
}

#[derive(Debug, Clone)]
pub(crate) enum FileType {
    GZipOSImage,
    OSImage,
    KernelAMD64,
    KernelARMHF,
    //    KernelI386,
    KernelAARCH64,
    InitRD,
    Json,
    Text,
    DTB,
    GZipTar,
}

impl FileType {
    pub fn get_descr(&self) -> &str {
        match self {
            FileType::GZipOSImage => "gzipped balena OS image",
            FileType::OSImage => "balena OS image",
            FileType::KernelAMD64 => "balena migrate kernel image for AMD64",
            FileType::KernelARMHF => "balena migrate kernel image for ARMHF",
            //           FileType::KernelI386 => "balena migrate kernel image for I386",
            FileType::KernelAARCH64 => "balena migrate kernel image for AARCH64",
            FileType::InitRD => "balena migrate initramfs",
            FileType::DTB => "Device Tree Blob",
            FileType::Json => "balena config.json file",
            FileType::Text => "Text file",
            FileType::GZipTar => "Gzipped Tar file",
        }
    }
}<|MERGE_RESOLUTION|>--- conflicted
+++ resolved
@@ -12,10 +12,7 @@
 
 #[allow(dead_code)]
 pub const MIG_SYSLINUX_NAME: &str = "syslinux.efi";
-<<<<<<< HEAD
-=======
 pub const MIG_SYSLINUX_LOADER_NAME: &str = "ldlinux.e64";
->>>>>>> 34780c66
 
 pub const MIG_KERNEL_NAME: &str = "balena-migrate.zImage";
 pub const MIG_INITRD_NAME: &str = "balena-migrate.initrd";
